## Graph partitioning

``partition_arxiv_products.py`` partitions the ogbn-arxiv and ogbn-products  graphs from the [Open Graph Benchmarks](https://ogb.stanford.edu/) using DGL's metis-based partitioning. The general technique there can be used to partition arbitrary homogeneous graphs. Note that all node-related information must be included in the graph's ``ndata`` dictionary so that they are correctly partitioned with the graph. Similarly, edge-related information must be included in the graph's ``edata`` dictionary

``partition_mag.py`` partitions the [ogbn-mag](https://ogb.stanford.edu/docs/nodeprop/#ogbn-mag) heterogeneous graph. Again, all node-related information are included in the graph's ``ndata`` for the relevant node types

## Full-batch Training

The script ``train_homogeneous_graph_basic.py`` demonstrates the basic functionality of SAR. It runs distriobuted training using a 3-layer GraphSage network on a partiotioned graph. If you want to train using ``N`` workers, then you need to launch the script ``N`` times, preferably on separate machines. For example, for ``N=2``, and assuming the two workers are on the same network file system, you can launch the 2 workers using the following two commands:

```shell
python3 train_homogeneous_graph_basic.py --partitioning-json-file /path/to/partitioning/graph_name.json --ip-file /path/to/ip_file --rank 0 --world-size 2
python3 train_homogeneous_graph_basic.py --partitioning-json-file /path/to/partitioning/graph_name.json --ip-file /path/to/ip_file --rank 1 --world-size 2

```
The worker with ``rank=0`` (the master)  will write its address to the file specified by the ``--ip-file`` option and the other worker(s) will read this file and connect to the master.


The ``train_homogeneous_graph_advanced.py`` script demonstrates more advanced features of SAR such as distributed construction of Message Flow Graphs (MFGs), and the multiple training modes supported by SAR. 

The ``train_heterogeneous_graph.py`` script demonstrates training on a heterogeneous graph (ogbn-mag). The script trains a 3-layer R-GCN.


## Sampling-based Training
The script ``train_homogeneous_sampling_basic.py`` demonstrates distributed sampling-based training on SAR. It demonstrates the unique ability of  the SAR library to run distributed sampling-based training followed by memory-efficient distributed full-graph inference. The script uses a 3-layer GraphSage network. Assuming 2 machines, you can launch training on the 2 machines using the following 2 commands, where each is executed on a different machine:

```shell
python3 train_homogeneous_sampling_basic.py --partitioning-json-file /path/to/partitioning/graph_name.json --ip-file /path/to/ip_file --rank 0 --world-size 2
python3 train_homogeneous_sampling_basic.py --partitioning-json-file /path/to/partitioning/graph_name.json --ip-file /path/to/ip_file --rank 1 --world-size 2

```

<<<<<<< HEAD
## Correct and Smooth
Example taken from [DGL implemenetation](https://github.com/dmlc/dgl/tree/master/examples/pytorch/correct_and_smooth) of C&S. Code is adjusted to perform distributed training with SAR. For instance, you can run the example with following commands:

* **Plain MLP + C&S**
```shell
python correct_and_smooth.py --partitioning-json-file /path/to/partitioning/graph_name.json --ip-file /path/to/ip_file --rank 0 --world-size 2 --dropout 0.5 --correction-adj DA --smoothing-adj AD --autoscale
```

* **Plain Linear + C&S**
```shell
python correct_and_smooth.py --partitioning-json-file /path/to/partitioning/graph_name.json --ip-file /path/to/ip_file --rank 0 --world-size 2 --model linear --dropout 0.5 --epochs 1000 --correction-alpha 0.87 --smoothing-alpha 0.81 --correction-adj AD --autoscale
=======
## Distributed Mini-Batch Training with Full-Graph inference
The script ``train_distdgl_with_sar_inference.py`` showcases how SAR can be effectively combined with native DGL distributed training. In this particular example, the training process utilizes a sampling approach, while the evaluation phase leverages the SAR library to perform computations on the entire graph.
```shell
python /home/ubuntu/workspace/dgl/tools/launch.py \
    --workspace /home/ubuntu/workspace/SAR/examples \
    --num_trainers 1 \
    --num_samplers 2 \
    --num_servers 1 \
    --part_config partition_data/ogbn-products.json \
    --ip_config ip_config.txt \
    "/home/ubuntu/miniconda3/bin/python train_distdgl_with_sar_inference.py --graph_name ogbn-products --ip_config ip_config.txt --num_epochs 2 --batch_size 1000 --part_config partition_data/ogbn-products.json"
>>>>>>> 4f370ce1
```<|MERGE_RESOLUTION|>--- conflicted
+++ resolved
@@ -30,19 +30,6 @@
 
 ```
 
-<<<<<<< HEAD
-## Correct and Smooth
-Example taken from [DGL implemenetation](https://github.com/dmlc/dgl/tree/master/examples/pytorch/correct_and_smooth) of C&S. Code is adjusted to perform distributed training with SAR. For instance, you can run the example with following commands:
-
-* **Plain MLP + C&S**
-```shell
-python correct_and_smooth.py --partitioning-json-file /path/to/partitioning/graph_name.json --ip-file /path/to/ip_file --rank 0 --world-size 2 --dropout 0.5 --correction-adj DA --smoothing-adj AD --autoscale
-```
-
-* **Plain Linear + C&S**
-```shell
-python correct_and_smooth.py --partitioning-json-file /path/to/partitioning/graph_name.json --ip-file /path/to/ip_file --rank 0 --world-size 2 --model linear --dropout 0.5 --epochs 1000 --correction-alpha 0.87 --smoothing-alpha 0.81 --correction-adj AD --autoscale
-=======
 ## Distributed Mini-Batch Training with Full-Graph inference
 The script ``train_distdgl_with_sar_inference.py`` showcases how SAR can be effectively combined with native DGL distributed training. In this particular example, the training process utilizes a sampling approach, while the evaluation phase leverages the SAR library to perform computations on the entire graph.
 ```shell
@@ -54,5 +41,16 @@
     --part_config partition_data/ogbn-products.json \
     --ip_config ip_config.txt \
     "/home/ubuntu/miniconda3/bin/python train_distdgl_with_sar_inference.py --graph_name ogbn-products --ip_config ip_config.txt --num_epochs 2 --batch_size 1000 --part_config partition_data/ogbn-products.json"
->>>>>>> 4f370ce1
-```+```
+
+## Correct and Smooth
+Example taken from [DGL implemenetation](https://github.com/dmlc/dgl/tree/master/examples/pytorch/correct_and_smooth) of C&S. Code is adjusted to perform distributed training with SAR. For instance, you can run the example with following commands:
+
+* **Plain MLP + C&S**
+```shell
+python correct_and_smooth.py --partitioning-json-file /path/to/partitioning/graph_name.json --ip-file /path/to/ip_file --rank 0 --world-size 2 --dropout 0.5 --correction-adj DA --smoothing-adj AD --autoscale
+```
+
+* **Plain Linear + C&S**
+```shell
+python correct_and_smooth.py --partitioning-json-file /path/to/partitioning/graph_name.json --ip-file /path/to/ip_file --rank 0 --world-size 2 --model linear --dropout 0.5 --epochs 1000 --correction-alpha 0.87 --smoothing-alpha 0.81 --correction-adj AD --autoscale