--- conflicted
+++ resolved
@@ -51,19 +51,6 @@
 logger.addHandler(logging.NullHandler())
 logger.setLevel(logging.DEBUG)
 
-<<<<<<< HEAD
-=======
-def bytes2human(n):
-    symbols = ('K', 'M', 'G', 'T', 'P', 'E', 'Z', 'Y')
-    prefix = {}
-    for i, s in enumerate(symbols):
-        prefix[s] = 1 << (i + 1) * 10
-    for s in reversed(symbols):
-        if abs(n) >= prefix[s]:
-            value = float(n) / prefix[s]
-            return '%.1f%s' % (value, s)
-    return "%sB" % n
->>>>>>> e02fdd0b
 
 class GraphShard:
     """
@@ -341,10 +328,6 @@
         logger.debug(f"Node {rank()} Lock Released")
     
     def _pause_process(self):
-<<<<<<< HEAD
-=======
-        p = psutil.Process()
->>>>>>> e02fdd0b
         if self.partition_data_manager:
             if os.environ.get("SAR_SN_TRACK_MEMORY") is not None:
                 self.memory_tracker.measure_memory("pre-pause")
@@ -460,24 +443,8 @@
                 except Exception as e:
                     logger.error(f"Exception during loading tensors: {e}")
                     
-<<<<<<< HEAD
         if os.environ.get("SAR_SN_TRACK_MEMORY") is not None:
             self.memory_tracker.measure_memory("post-resume")
-=======
-        if self.metric_dict:
-            self.metric_dict['post-resume'].append(p.memory_full_info().uss)
-
-    def print_metrics(self):
-        if self.metric_dict:
-            for metric in ['pre-pause', 'post-pause', 'pre-resume', 'post-resume']:
-                logger.info("Avg. Memory {}: {}".format(metric, bytes2human(sum(self.metric_dict[metric])/len(self.metric_dict[metric]))))
-
-            avg_diff = sum([pre - post for pre, post in zip(self.metric_dict['pre-pause'], self.metric_dict['post-pause'])])/len(self.metric_dict['pre-pause'])
-            logger.info("Avg. Memory Diff pre/post pause: {}".format(bytes2human(avg_diff)))
-
-            avg_diff = sum([post - pre for pre, post in zip(self.metric_dict['pre-resume'], self.metric_dict['post-resume'])])/len(self.metric_dict['pre-resume'])
-            logger.info("Avg. Memory Diff pre/post resume: {}".format(bytes2human(avg_diff)))
->>>>>>> e02fdd0b
 
     def update_boundary_nodes_indices(self) -> List[Tensor]:
         all_my_sources_indices = [
