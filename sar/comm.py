# Copyright (c) 2022 Intel Corporation

# Permission is hereby granted, free of charge, to any person obtaining a copy
# of this software and associated documentation files (the "Software"), to deal
# in the Software without restriction, including without limitation the rights
# to use, copy, modify, merge, publish, distribute, sublicense, and/or sell
# copies of the Software, and to permit persons to whom the Software is
# furnished to do so, subject to the following conditions:

# The above copyright notice and this permission notice shall be included in all
# copies or substantial portions of the Software.

# THE SOFTWARE IS PROVIDED "AS IS", WITHOUT WARRANTY OF ANY KIND, EXPRESS OR
# IMPLIED, INCLUDING BUT NOT LIMITED TO THE WARRANTIES OF MERCHANTABILITY,
# FITNESS FOR A PARTICULAR PURPOSE AND NONINFRINGEMENT. IN NO EVENT SHALL THE
# AUTHORS OR COPYRIGHT HOLDERS BE LIABLE FOR ANY CLAIM, DAMAGES OR OTHER
# LIABILITY, WHETHER IN AN ACTION OF CONTRACT, TORT OR OTHERWISE, ARISING FROM,
# OUT OF OR IN CONNECTION WITH THE SOFTWARE OR THE USE OR OTHER DEALINGS IN THE
# SOFTWARE.

'''
Wrappers around the distributed backends and helper functions
for doing collective communications
'''

from typing import ClassVar, List, cast, Optional, Callable, Any
import queue
import threading
import logging
import time
import os
import ifaddr  # type: ignore
import torch
import torch.distributed as dist
from torch import Tensor
from .config import Config
from .common_tuples import SocketInfo
from multiprocessing import Barrier

logger = logging.getLogger(__name__)
logger.addHandler(logging.NullHandler())
logger.setLevel(logging.DEBUG)


def get_socket() -> SocketInfo:
    """
    Gets the socket on the current host. If preffered socket is not specified using SAR_SOCKET_NAME
    environment variable, the function returns the first available socket from `ifaddr.get_adapters()`
    
    :returns: Preffered or the first available socket
    """
    adaps = ifaddr.get_adapters()
    preferred_socket = os.environ.get("SAR_SOCKET_NAME")
    if preferred_socket is not None:
        adaps = list(filter(lambda x: x.nice_name == preferred_socket, adaps))
        if not adaps:
            raise ValueError(f'Socket with given name: "{preferred_socket}" was not found.')
    else:
        adaps = list(filter(lambda x: x.nice_name != "lo", adaps))
    return SocketInfo(adaps[0].nice_name, adaps[0].ips[0].ip)


def get_ip_address(ip_file: str) -> str:
    """
    Reads ip address from ip_file. Blocks until the file is created
    
    :returns: IP address
    """
    while True:
        while not os.path.isfile(ip_file):
            logger.info('waiting for ip file to be created')
            time.sleep(1)
        with open(ip_file, 'r', encoding='utf-8') as f_handle:
            ip_addr = f_handle.readline().strip()
            if ip_addr:
                break
    logger.info(f'read ip {ip_addr} from file {ip_file}')
    return ip_addr


def dump_ip_address(ip_file: str) -> str:
    """
    Dumps the ip address of the current host to a file

    :param ip_file: File name where the ip address of the local host will be dumped
    :type ip_file: str
    
    :returns: A string containing the ip address of the local host
    """
    socket = get_socket()
    host_ip = socket.ip_addr
    with open(ip_file, 'w', encoding='utf-8') as f_handle:
        f_handle.write(host_ip)
    logger.info(f'wrote ip {host_ip} to file {ip_file}')
    return host_ip


class _CommData:  # pylint: disable=too-few-public-methods
    '''
    Namespace for storing data about the communication environment
    '''
    comm_initialized: ClassVar[bool] = False
    comm_device: ClassVar[torch.device]
    rank: ClassVar[int]
    world_size: ClassVar[int]
    master_ip: str
    master_port: int
    backend: str


def nfs_ip_init(_rank: int, ip_file: str) -> str:
    """
    Communicate the ip address of the master machine/worker (with rank = 0) to other
    machines/workers through the file system

    :param _rank: Rank of the current machine
    :type _rank: int
    :param ip_file:  Path to the ip file that will be used to communicate the ip address between workers.\
    The master will write its ip address to this file. Other workers will block until\
    this file is created, and then read the ip address from it.
    :type ip_file: str
    
    :returns:  A string with the ip address of the master machine/worker
    """
    if _rank == 0:
        master_ip = dump_ip_address(ip_file)
    else:
        master_ip = get_ip_address(ip_file)
    return master_ip


def initialize_comms(_rank: int, _world_size: int, master_ip_address: str,
                     backend: str, _comm_device: Optional[torch.device] = None,
                     master_port_number: int = 12345, shared_file: str = None,
                     barrier: Barrier = None):
    """
    Initialize Pytorch's communication library

    :param _rank: Rank of the current worker
    :type _rank: int
    :param _world_size: Number of workers. The same as the number of graph partitions
    :type _world_size: int
    :param master_ip_address: IP address of the master worker (worker with rank 0)
    :type master_ip_address: str
    :param backend: Backend to use. Can be ccl, nccl, mpi or gloo
    :type backend: str
    :param _comm_device:  The device on which the tensors should be on in order to transmit them\
    through the backend. If not provided, the device is infered based on the backend type
    :type _comm_device: torch.device
    :param master_port_number:  The port number on the master
    :type master_port_number: int
    :param shared_file: Path to a file required by torch.dist for inter-process communication
    :type shared_file: str
    :param barrier: Barrier for synchronizing processes
    :type barrier: Barrier
    """
    assert backend in ['ccl', 'nccl', 'mpi', 'gloo'],\
        'backend must be ccl, nccl, mpi or gloo'
    if _comm_device is None:
        if backend == 'nccl':
            _comm_device = torch.device('cuda')
        else:
            _comm_device = torch.device('cpu')

    if backend == 'ccl':
        # pylint: disable=unused-import
        try:
            import oneccl_bindings_for_pytorch   # type: ignore
        except:
            try:
                import torch_ccl  # type: ignore
            except:
                raise ImportError("None of the oneccl_bindings_for_pytorch and torch_ccl package has been found")

    if not dist.is_initialized():
        os.environ['MASTER_ADDR'] = master_ip_address
        os.environ['MASTER_PORT'] = str(master_port_number)

        socket = get_socket()
        os.environ['TP_SOCKET_IFNAME'] = socket.name
        os.environ['GLOO_SOCKET_IFNAME'] = socket.name
        os.environ['CCL_SOCKET_IFNAME'] = socket.name
        os.environ['NCCL_SOCKET_IFNAME'] = socket.name

        os.environ['FI_VERBS_IFACE'] = socket.name
        os.environ['FI_mlx_IFACE'] = socket.name

        os.environ['MPI_COMM_WORLD'] = str(_world_size)
        os.environ['MPI_COMM_RANK'] = str(_rank)

        os.environ['OMPI_COMM_WORLD'] = str(_world_size)
        os.environ['OMPI_COMM_RANK'] = str(_rank)

        os.environ['IMPI_COMM_WORLD'] = str(_world_size)
        os.environ['IMPI_COMM_RANK'] = str(_rank)

        os.environ['I_MPI_COMM_WORLD'] = str(_world_size)
        os.environ['I_MPI_COMM_RANK'] = str(_rank)
        try:
            if shared_file is None and barrier is None:
                dist.init_process_group(
                    backend=backend, rank=_rank, world_size=_world_size)
            elif shared_file is not None and barrier is not None:
                    if not os.path.isabs(shared_file):
                        current_dir = os.getcwd()
                        shared_file = os.path.join(current_dir, shared_file)

                    try:
                        os.remove(shared_file)
                    except FileNotFoundError as e:
                        ...

                    barrier.wait()
                    prefix = "file://"
                    shared_file = prefix + shared_file
                    dist.init_process_group(
                        backend=backend, rank=_rank, world_size=_world_size, 
                        init_method=shared_file)
            else:
                logger.error("SAR sar.initialize_comms shared_file and barrier should "
                             "either both be None or both have a value. Received"
                             "shared_file {}, barrier {}".format(shared_file, barrier))
                raise    

        except:
            logger.error("SAR was unable to initialize torch.distributed process group. "
                         "You can try to do it manually before calling sar.initialize_comms")
            raise
    else:
        assert dist.get_backend() in ['ccl', 'nccl', 'mpi', 'gloo'],\
            'backend must be ccl, nccl, mpi or gloo'

    _CommData.rank = _rank
    _CommData.world_size = _world_size
    _CommData.comm_device = _comm_device
    _CommData.comm_initialized = True
    _CommData.master_ip = master_ip_address
    _CommData.master_port = master_port_number
    _CommData.backend = backend

    logger.info('dist initialized')


def is_initialized() -> bool:
    '''
    True if communication has been initialized
    '''
    return _CommData.comm_initialized


def rank() -> int:
    '''
    Get rank of current host
    '''
    assert is_initialized()
    return _CommData.rank


def world_size() -> int:
    '''
    Get world size of the current distributed setup
    '''
    assert is_initialized()
    return _CommData.world_size


def master_port() -> int:
    '''
    Get the master port of the current distributed setup
    '''
    assert is_initialized()
    return _CommData.master_port


def master_ip() -> str:
    '''
    Get the master ip address of the current distributed setup
    '''
    assert is_initialized()
    return _CommData.master_ip


def backend() -> str:
    '''
    Get the backend of the current distributed setup
    '''
    assert is_initialized()
    return _CommData.backend


def comm_device() -> torch.device:
    '''
    Gets the preferred device for the current communication
    backend. For example cpu device for gloo or OneCCL, or
    cuda device for NCCL
    '''
    assert is_initialized()
    return _CommData.comm_device


def all_to_all(recv_tensors: List[torch.Tensor], send_tensors: List[torch.Tensor],
               move_to_comm_device: bool = False, precall_func = None, callback_func = None) -> None:
    '''
    wrapper around dist.all_to_all
    '''
    recv_tensors = [x.new(1, *x.size()[1:]) if x.numel()
                    == 0 else x for x in recv_tensors]
    send_tensors = [x.new(1, *x.size()[1:]) if x.numel()
                    == 0 else x for x in send_tensors]
    
    if move_to_comm_device:
        recv_tensors_cd = [recv_tensor.to(comm_device())
                           for recv_tensor in recv_tensors]
        send_tensors_cd = [send_tensor.to(comm_device())
                           for send_tensor in send_tensors]
        all_to_all_rounds(recv_tensors_cd, send_tensors_cd, 
                          precall_func = precall_func, callback_func = callback_func)
        for recv_tensor, recv_tensor_cd in zip(recv_tensors, recv_tensors_cd):
            recv_tensor.copy_(recv_tensor_cd)
    else:
        all_to_all_rounds(recv_tensors, send_tensors, 
                          precall_func = precall_func, callback_func = callback_func)

def all_reduce(red_tensor: torch.Tensor, op: dist.ReduceOp,
               move_to_comm_device: bool = False, precall_func = None, 
               callback_func = None):   # pylint: disable=invalid-name
    """
    Wrapper around dist.all_reduce

    :param red_tensor: reduction tensor
    :type red_tensor: torch.Tensor
    :param op: reduce operation
    :type op: dist.ReduceOp
    :param move_to_comm_device: Move to comm device or not
    :type move_to_comm_device: bool
    """
    if move_to_comm_device:
        red_tensor_cd = red_tensor.to(comm_device())
        if precall_func:
            precall_func()
        handle = dist.all_reduce(red_tensor_cd, op, async_op=True)
        if callback_func: 
            callback_func(handle)
        else:
            handle.wait()
        red_tensor.copy_(red_tensor_cd)
    else:
        if precall_func:
            precall_func()
        handle = dist.all_reduce(red_tensor, op, async_op=True)
        if callback_func: 
            callback_func(handle)
        else:
            handle.wait()

def all_to_all_rounds(recv_tensors: List[torch.Tensor], send_tensors: List[torch.Tensor], 
                      precall_func = None, callback_func = None):
    """
    All_to_all wrapper which breaks down the collective call into multiple
    torch.distributed.all_to_all calls so that the size of the data in each
    call is below Config.max_collective_size
    
    :param recv_tensors: List of tensors to receive from other workers
    :type recv_tensors: List[torch.Tensor]
    :param send_tensors: List of tensor to send to other workers
    :type send_tensors: List[torch.Tensor]
    """
    if Config.max_collective_size == 0:
        all_to_all_gloo_support(recv_tensors, send_tensors, 
                                precall_func=precall_func, callback_func=callback_func)
    else:
        max_n_elems = Config.max_collective_size
        total_elems = sum(r_tensor.numel() for r_tensor in recv_tensors) + \
            sum(s_tensor.numel() for s_tensor in send_tensors)
        n_rounds_t = torch.tensor(max(1, total_elems // max_n_elems))
        all_reduce(n_rounds_t, dist.ReduceOp.MAX, move_to_comm_device=True, 
                   precall_func=precall_func, callback_func=callback_func)
        n_rounds = int(n_rounds_t.item())
        logger.debug(f'all to all using {n_rounds}')
        for round_idx in range(n_rounds):
            send_tensors_slices = [_get_tensor_slice(s_tensor, n_rounds, round_idx) for
                                   s_tensor in send_tensors]
            recv_tensors_slices = [_get_tensor_slice(r_tensor, n_rounds, round_idx) for
                                   r_tensor in recv_tensors]
            all_to_all_gloo_support(recv_tensors_slices, send_tensors_slices, 
                                    precall_func=precall_func, callback_func=callback_func)


def all_to_all_gloo_support(recv_tensors: List[torch.Tensor], send_tensors: List[torch.Tensor], 
                           precall_func = None, callback_func = None):
    """
    Since gloo backend doesn't support all_to_all function, SAR implements it
    with multiple asynchronous sends (torch.dist.isend). For every other backend
    torch.dist.all_to_all is used.

    :param recv_tensors: List of tensors to receive from other workers
    :type recv_tensors: List[torch.Tensor]
    :param send_tensors: List of tensor to send to other workers
    :type send_tensors: List[torch.Tensor]
    """
    if backend() == 'gloo':
        send_requests = []
        if precall_func:
            precall_func()
        for i in range(world_size()):
            if i == rank():
                recv_tensors[i].copy_(send_tensors[i])
            else:
                send_request = dist.isend(send_tensors[i], i)
                send_requests.append(send_request)
        for i in range(world_size()):
            if i != rank():
                dist.recv(recv_tensors[i], i)
        dist.barrier()
        if callback_func:
            callback_func(None)
    else:
        if precall_func:
            precall_func()
        handle = dist.all_to_all(recv_tensors, send_tensors, async_op=True)
        if callback_func:
            callback_func(handle)
        else:
            handle.wait()

def _get_tensor_slice(tens: Tensor, n_splits: int, split_idx: int) -> Tensor:
    chunk_size = max(1, tens.size(0) // n_splits)
    start_idx = chunk_size * split_idx
    if split_idx == n_splits-1:
        end_idx = tens.size(0)
    else:
        end_idx = chunk_size * (split_idx + 1)
    start_idx = min(start_idx, tens.size(0) - 1)
    end_idx = min(end_idx, tens.size(0))
    return tens[start_idx: end_idx]


def exchange_single_tensor(recv_idx: int, send_idx: int,
                           recv_tensor: Tensor, send_tensor: Tensor, 
                           precall_func = None, callback_func = None) -> None:
    """    Sends send_tensor to worker send_idx and fills recv_tensor with data received
    from worker recv_idx. 

    :param recv_idx: index of the worker from which to receive data
    :type recv_idx: int
    :param send_idx: index of the worker to send send_tensor to
    :type send_idx: int
    :param recv_tensor: Tensor to receive data from worker recv_idx. Ensure that this tensor \
    has the same shape as the tensor sent by the remote worker
    :type recv_tensor: Tensor
    :param send_tensor: Tensor to send to the remote worker
    :type send_tensor: Tensor
    """
    logger.debug(
        f'{rank()} : exchange_single_tensor on device {send_tensor.device} : {recv_idx}, {send_idx},{recv_tensor.size()},{send_tensor.size()}')
    dtype = send_tensor.dtype
    if send_idx == recv_idx == rank():
        recv_tensor.copy_(send_tensor)
    elif backend() == 'gloo':
        if precall_func:
            precall_func()
        send_request = dist.isend(send_tensor.to(comm_device()), send_idx)
        dist.recv(recv_tensor.to(comm_device()), recv_idx)
        if callback_func:
            callback_func(send_request)
        else:
            dist.barrier()
        
    else:
        send_tensors_list = [torch.Tensor([1.0]).to(dtype).to(comm_device())
                             for _ in range(world_size())]

        recv_tensors_list = [torch.Tensor([1.0]).to(dtype).to(comm_device())
                             for _ in range(world_size())]

        active_recv_tensor = recv_tensor.to(comm_device())
        active_send_tensor = send_tensor.to(comm_device())

        recv_tensors_list[recv_idx] = active_recv_tensor
        send_tensors_list[send_idx] = active_send_tensor

        all_to_all(recv_tensors_list, send_tensors_list, 
                   precall_func = precall_func, callback_func = callback_func)

        if active_recv_tensor is not recv_tensor and recv_tensor.size(0) > 0:
            recv_tensor.copy_(active_recv_tensor)

    logger.debug(
        f'{rank()} : done exchange_single_tensor : {recv_idx}, {send_idx},{recv_tensor.size()},{send_tensor.size()}')


def exchange_tensors(tensors: List[torch.Tensor], recv_sizes: Optional[List[int]] = None, 
                     precall_func = None, callback_func = None) -> List[torch.Tensor]:
    """    tensors is a list of size WORLD_SIZE. tensors[i] is sent to worker i.
    Returns a list of tensors recv_tensors, where recv_tensors[i] is the tensor
    received from worker i. Optionally, you can provide recv_sizes to specify the 
    sizes of the tensors to be received. If recv_sizes is not provided then an initial
    communication round is used to exchange the the tensor sizes before sending the actual
    tensors.


    :param tensors: Tensors to send. tensors[i] is sent to worker i
    :type tensors: List[torch.Tensor]
    :param recv_sizes: The sizes of the tensors to be received. recv_sizes[i]\
    is the size of the tensor that will be received from worker i.
    :type recv_sizes: Optional[List[int]]
    :returns: A list of received tensors. The ith tensors is the tensor that was\
    received from worker i.

    """
    trailing_dimensions = tensors[0].size()[1:]
    dtype = tensors[0].dtype
    assert all(x.size()[
               1:] == trailing_dimensions for x in tensors[1:]), 'mismatched size tensors'
    assert all(
        x.dtype == dtype for x in tensors[1:]), 'mismatched type tensors'

    tensors_comm_device = [x.to(comm_device()) for x in tensors]

    if recv_sizes is None:
        all_my_sizes = [torch.Tensor([x.size(0)]).long().to(
            comm_device()) for x in tensors]
        all_their_sizes = [torch.Tensor([-1]).long().to(
            comm_device()) for _ in range(len(tensors))]

        all_to_all(all_their_sizes, all_my_sizes, 
                   precall_func = precall_func, callback_func = callback_func)

        all_their_sizes_i = [cast(int, x.item()) for x in all_their_sizes]
    else:
        all_their_sizes_i = recv_sizes

    all_their_sizes_aug = [max(1, x) for x in all_their_sizes_i]
    recv_tensors = [torch.empty(x, *trailing_dimensions,
                                dtype=dtype).to(comm_device()).fill_(-1) for x in all_their_sizes_aug]

    all_to_all(recv_tensors, tensors_comm_device, 
               precall_func = precall_func, callback_func = callback_func)

    return [x[:s].to(tensors[0].device) for s, x in zip(all_their_sizes_i, recv_tensors)]


def sync_params(model: torch.nn.Module, precall_func = None, callback_func = None):
    """Synchronize the model parameters across all workers. The model parameters
    of worker 0 (the master worker) are copied to all workers

    :param model: The model whose parameters are to be synchronized.\
    The model architecture should be the same in all workers.
    :type model: torch.nn.Module

    """
    state_dict = model.state_dict()
    for _, s_v in state_dict.items():
        if rank() != 0:
            s_v.data.zero_()
        all_reduce(s_v.data, op=dist.ReduceOp.SUM, move_to_comm_device=True, 
                   precall_func=precall_func, callback_func=callback_func)


def gather_grads(model: torch.nn.Module, precall_func = None, callback_func = None):
    """Sum the parameter gradients from all workers. This should be called
    before optimizer.step

    :param model: The model whose parameter gradients are to be synchronized (summed) across all workers.\
    The model architecture should be the same in all workers.
    :type model: torch.nn.Module

    """
    for param in model.parameters():
        if param.grad is not None:
            all_reduce(param.grad, op=dist.ReduceOp.SUM,
                       move_to_comm_device=True, precall_func = precall_func, callback_func = callback_func)


class CommThread:
    '''
    A general worker thread
    '''

    def __init__(self) -> None:
        self.is_initialized = False
        
    def initialize(self):
        self.is_initialized = True
        
        self.task_queue: queue.Queue = queue.Queue()
        self.result_queue: queue.Queue = queue.Queue()

        _comm_thread = threading.Thread(target=self._fetch_tasks)
        _comm_thread.daemon = True
        _comm_thread.start()
        
    def submit_task(self, task_id: str, task: Callable[[], Any]) -> None:
        '''
        Submit a task in the form of a  callable with no arguments.
        '''
        
        if self.is_initialized == False:
            self.initialize()
        logger.debug('task submitted %s', task_id)
        self.task_queue.put((task_id, task))

    def get_result(self, block: bool = True) -> Any:
        '''
        Reads the result queue and returns the result of the oldest
        executed task whose reult has not been read yet
        '''
        if self.is_initialized == False:
            self.initialize()
        t_1 = time.time()
        res = self.result_queue.get(block=block)
        logger.debug('task result retreival done in %s ', time.time() - t_1)
        return res

    def _fetch_tasks(self) -> None:
        while True:
            _, task = self.task_queue.get()
            result = task()
            if result is not None:
<<<<<<< HEAD
                self.result_queue.put(result)
                

comm_thread = CommThread()
=======
                self.result_queue.put(result)
>>>>>>> 19848988
<|MERGE_RESOLUTION|>--- conflicted
+++ resolved
@@ -617,11 +617,7 @@
             _, task = self.task_queue.get()
             result = task()
             if result is not None:
-<<<<<<< HEAD
                 self.result_queue.put(result)
                 
 
-comm_thread = CommThread()
-=======
-                self.result_queue.put(result)
->>>>>>> 19848988
+comm_thread = CommThread()